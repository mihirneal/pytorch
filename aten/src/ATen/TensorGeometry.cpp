#include <ATen/TensorGeometry.h>

#include <limits>
#include <cstddef>

namespace at {

// See TensorGeometry.h on why this is useful now that we cache is_contiguous.
bool geometry_is_contiguous(IntArrayRef sizes, IntArrayRef strides) {
<<<<<<< HEAD
  assert(!overflows<std::int64_t>(sizes.size()));
=======
  assert(sizes.size() < static_cast<std::size_t>(std::numeric_limits<std::int64_t>::max()));
>>>>>>> f41db99a
  auto dim = static_cast<std::int64_t>(sizes.size());
  int64_t expected_stride = 1;
  bool contig_if_nonempty = true;
  for (int64_t i = dim - 1; i >= 0; i--) {
    if (sizes[i] == 0) {
      return true;
    }
    if (contig_if_nonempty) {
      if (sizes[i] != 1 && strides[i] != expected_stride) {
        contig_if_nonempty = false;
      }
      expected_stride *= sizes[i];
    }
  }
  return contig_if_nonempty;
}

bool TensorGeometry::is_contiguous() const {
  if (numel_ == 0) {
    return true;
  }
  return at::geometry_is_contiguous(sizes_, strides_);
}

} // namespace at<|MERGE_RESOLUTION|>--- conflicted
+++ resolved
@@ -7,11 +7,7 @@
 
 // See TensorGeometry.h on why this is useful now that we cache is_contiguous.
 bool geometry_is_contiguous(IntArrayRef sizes, IntArrayRef strides) {
-<<<<<<< HEAD
-  assert(!overflows<std::int64_t>(sizes.size()));
-=======
   assert(sizes.size() < static_cast<std::size_t>(std::numeric_limits<std::int64_t>::max()));
->>>>>>> f41db99a
   auto dim = static_cast<std::int64_t>(sizes.size());
   int64_t expected_stride = 1;
   bool contig_if_nonempty = true;
