#include <cstdio>
#include <string>
#include <array>

#include <gtest/gtest.h>

#include "caffe2/serialize/inline_container.h"

namespace caffe2 {
namespace serialize {
namespace {

// NOLINTNEXTLINE(cppcoreguidelines-avoid-non-const-global-variables)
TEST(PyTorchStreamWriterAndReader, SaveAndLoad) {
  int64_t kFieldAlignment = 64L;

  std::ostringstream oss;
  // write records through writers
  PyTorchStreamWriter writer([&](const void* b, size_t n) -> size_t {
    oss.write(static_cast<const char*>(b), n);
    return oss ? n : 0;
  });
  // NOLINTNEXTLINE(cppcoreguidelines-pro-type-member-init,cppcoreguidelines-avoid-magic-numbers)
  std::array<char, 127> data1;

  for (int i = 0; i < data1.size(); ++i) {
    data1[i] = data1.size() - i;
  }
  writer.writeRecord("key1", data1.data(), data1.size());

  // NOLINTNEXTLINE(cppcoreguidelines-pro-type-member-init,cppcoreguidelines-avoid-magic-numbers)
  std::array<char, 64> data2;
  for (int i = 0; i < data2.size(); ++i) {
    data2[i] = data2.size() - i;
  }
  writer.writeRecord("key2", data2.data(), data2.size());

  const std::vector<std::string>& written_records = writer.getAllWrittenRecords();
  ASSERT_EQ(written_records[0], "key1");
  ASSERT_EQ(written_records[1], "key2");

  writer.writeEndOfFile();

  std::string the_file = oss.str();
  std::ofstream foo("output.zip");
  foo.write(the_file.c_str(), the_file.size());
  foo.close();

  std::istringstream iss(the_file);

  // read records through readers
  PyTorchStreamReader reader(&iss);
  ASSERT_TRUE(reader.hasRecord("key1"));
  ASSERT_TRUE(reader.hasRecord("key2"));
  ASSERT_FALSE(reader.hasRecord("key2000"));
  at::DataPtr data_ptr;
  // NOLINTNEXTLINE(cppcoreguidelines-init-variables)
  int64_t size;
  std::tie(data_ptr, size) = reader.getRecord("key1");
  size_t off1 = reader.getRecordOffset("key1");
  ASSERT_EQ(size, data1.size());
  ASSERT_EQ(memcmp(data_ptr.get(), data1.data(), data1.size()), 0);
  ASSERT_EQ(memcmp(the_file.c_str() + off1, data1.data(), data1.size()), 0);
  ASSERT_EQ(off1 % kFieldAlignment, 0);

  std::tie(data_ptr, size) = reader.getRecord("key2");
  size_t off2 = reader.getRecordOffset("key2");
  ASSERT_EQ(off2 % kFieldAlignment, 0);

  ASSERT_EQ(size, data2.size());
  ASSERT_EQ(memcmp(data_ptr.get(), data2.data(), data2.size()), 0);
  ASSERT_EQ(memcmp(the_file.c_str() + off2, data2.data(), data2.size()), 0);
}

<<<<<<< HEAD
=======
// NOLINTNEXTLINE(cppcoreguidelines-avoid-non-const-global-variables)
>>>>>>> ea75b1ee
TEST(PytorchStreamWriterAndReader, GetNonexistentRecordThrows) {
  std::ostringstream oss;
  // write records through writers
  PyTorchStreamWriter writer([&](const void* b, size_t n) -> size_t {
    oss.write(static_cast<const char*>(b), n);
    return oss ? n : 0;
  });
<<<<<<< HEAD
=======
  // NOLINTNEXTLINE(cppcoreguidelines-pro-type-member-init,cppcoreguidelines-avoid-magic-numbers)
>>>>>>> ea75b1ee
  std::array<char, 127> data1;

  for (int i = 0; i < data1.size(); ++i) {
    data1[i] = data1.size() - i;
  }
  writer.writeRecord("key1", data1.data(), data1.size());

<<<<<<< HEAD
=======
  // NOLINTNEXTLINE(cppcoreguidelines-pro-type-member-init,cppcoreguidelines-avoid-magic-numbers)
>>>>>>> ea75b1ee
  std::array<char, 64> data2;
  for (int i = 0; i < data2.size(); ++i) {
    data2[i] = data2.size() - i;
  }
  writer.writeRecord("key2", data2.data(), data2.size());

  const std::vector<std::string>& written_records = writer.getAllWrittenRecords();
  ASSERT_EQ(written_records[0], "key1");
  ASSERT_EQ(written_records[1], "key2");

  writer.writeEndOfFile();

  std::string the_file = oss.str();
  std::ofstream foo("output2.zip");
  foo.write(the_file.c_str(), the_file.size());
  foo.close();

  std::istringstream iss(the_file);

  // read records through readers
  PyTorchStreamReader reader(&iss);
<<<<<<< HEAD
=======
  // NOLINTNEXTLINE(hicpp-avoid-goto,cppcoreguidelines-avoid-goto)
>>>>>>> ea75b1ee
  EXPECT_THROW(reader.getRecord("key3"), c10::Error);

  // Reader should still work after throwing
  EXPECT_TRUE(reader.hasRecord("key1"));
}

} // namespace
} // namespace serialize
} // namespace caffe2<|MERGE_RESOLUTION|>--- conflicted
+++ resolved
@@ -72,10 +72,7 @@
   ASSERT_EQ(memcmp(the_file.c_str() + off2, data2.data(), data2.size()), 0);
 }
 
-<<<<<<< HEAD
-=======
 // NOLINTNEXTLINE(cppcoreguidelines-avoid-non-const-global-variables)
->>>>>>> ea75b1ee
 TEST(PytorchStreamWriterAndReader, GetNonexistentRecordThrows) {
   std::ostringstream oss;
   // write records through writers
@@ -83,10 +80,7 @@
     oss.write(static_cast<const char*>(b), n);
     return oss ? n : 0;
   });
-<<<<<<< HEAD
-=======
   // NOLINTNEXTLINE(cppcoreguidelines-pro-type-member-init,cppcoreguidelines-avoid-magic-numbers)
->>>>>>> ea75b1ee
   std::array<char, 127> data1;
 
   for (int i = 0; i < data1.size(); ++i) {
@@ -94,10 +88,7 @@
   }
   writer.writeRecord("key1", data1.data(), data1.size());
 
-<<<<<<< HEAD
-=======
   // NOLINTNEXTLINE(cppcoreguidelines-pro-type-member-init,cppcoreguidelines-avoid-magic-numbers)
->>>>>>> ea75b1ee
   std::array<char, 64> data2;
   for (int i = 0; i < data2.size(); ++i) {
     data2[i] = data2.size() - i;
@@ -119,10 +110,7 @@
 
   // read records through readers
   PyTorchStreamReader reader(&iss);
-<<<<<<< HEAD
-=======
   // NOLINTNEXTLINE(hicpp-avoid-goto,cppcoreguidelines-avoid-goto)
->>>>>>> ea75b1ee
   EXPECT_THROW(reader.getRecord("key3"), c10::Error);
 
   // Reader should still work after throwing
