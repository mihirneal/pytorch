--- conflicted
+++ resolved
@@ -443,12 +443,7 @@
         "aten/src/TH",
     ],
     deps = [
-<<<<<<< HEAD
-        ":aten_src_TH_THGeneral",
         "//c10:headers",
-=======
-        ":c10_headers",
->>>>>>> 53d18de8
     ],
 )
 
