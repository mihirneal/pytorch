--- conflicted
+++ resolved
@@ -1,8 +1,8 @@
 # Owner(s): ["oncall: distributed"]
 import itertools
-from copy import deepcopy
 import math
 import sys
+from copy import deepcopy
 
 import torch
 import torch.nn as nn
@@ -35,11 +35,10 @@
     )
     sys.exit(0)
 
+
 def _run_test_summon_full_param_writeback(cls, writeback, cpu_offload, modify_outer):
     model = FSDP(
-        nn.Sequential(
-            FSDP(nn.Linear(5, 5, bias=False)), nn.Linear(5, 3, bias=False)
-        )
+        nn.Sequential(FSDP(nn.Linear(5, 5, bias=False)), nn.Linear(5, 3, bias=False))
     ).cuda(cls.rank)
 
     # set the value
@@ -63,6 +62,7 @@
         cls.assertEqual(p.cpu()[0], 0)
     else:
         cls.assertEqual(p.cpu()[0], cls.rank + 2)
+
 
 class TestSummonFullParamsNoShard(FSDPTest):
     @property
@@ -84,6 +84,7 @@
             modify_outer,
         )
 
+
 class TestSummonFullParams(FSDPTest):
     @property
     def world_size(self):
@@ -104,24 +105,8 @@
     )
     @parametrize("modify_outer", [True, False])
     def test_summon_full_param_writeback(self, writeback, cpu_offload, modify_outer):
-<<<<<<< HEAD
-        model = FSDP(
-            nn.Sequential(
-                FSDP(nn.Linear(5, 5, bias=False)), nn.Linear(5, 3, bias=False)
-            )
-        ).cuda(self.rank)
-
-        # set the value
-        outer_param = model.get_parameter("_fsdp_wrapped_module.flat_param")
-        inner_param = model.get_parameter(
-            "_fsdp_wrapped_module._fpw_module.0._fsdp_wrapped_module.flat_param"
-=======
         return _run_test_summon_full_param_writeback(
-            self,
-            writeback,
-            cpu_offload,
-            modify_outer
->>>>>>> 3cf7b0a3
+            self, writeback, cpu_offload, modify_outer
         )
 
     @skip_if_lt_x_gpu(2)
