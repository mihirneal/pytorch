r"""Importing this file includes common utility methods and base clases for
checking quantization api and properties of resulting modules.
"""

import torch
import torch.nn as nn
import torch.nn.functional as F
import torch.nn.intrinsic.quantized.dynamic as nniqd
import torch.nn.quantized as nnq
import torch.nn.quantized.dynamic as nnqd
from torch.nn.intrinsic import _FusedModule
import torch.distributed as dist

from torch.testing._internal.common_utils import TestCase
from torch.ao.quantization import (
    QuantType,
    default_embedding_qat_qconfig,
)
from torch.quantization import QuantWrapper, QuantStub, DeQuantStub, \
    default_qconfig, default_dynamic_qconfig, default_per_channel_qconfig, QConfig, default_observer, default_weight_observer, \
    propagate_qconfig_, convert, get_default_qconfig, quantize_dynamic_jit, quantize_jit, float_qparams_weight_only_qconfig, \
    get_default_qat_qconfig, PerChannelMinMaxObserver, default_dynamic_quant_observer, QConfigDynamic, quantize
from torch.quantization.quantization_mappings import (
    get_default_dynamic_quant_module_mappings,
    get_default_qconfig_propagation_list,
    get_default_qat_module_mappings,
)
from torch.testing._internal.common_quantized import (
    override_quantized_engine,
)
from torch.jit.mobile import _load_for_lite_interpreter

try:
    # graph mode quantization based on fx
    from torch.quantization.quantize_fx import (
        prepare_fx,
        prepare_qat_fx,
        convert_fx,
    )
    from torch.ao.ns.fx.ns_types import NSSingleResultValuesType, NSSubgraph
    from torch.fx.graph import Node
    from torch.fx import GraphModule
    HAS_FX = True
except ImportError:
    HAS_FX = False

import copy
import io
import functools
import time
import os

import unittest
import numpy as np
from torch.testing import FileCheck
from typing import Callable, Tuple, Dict, Any, Union, Type, Optional

class NodeSpec:
    ''' Used for checking GraphModule Node
    '''
    def __init__(self, op, target):
        '''
        op: call_function | call_module
        target:
          for call_function, target would be a function
          for call_module, target would be the type of PyTorch module
        '''
        self.op = op
        self.target = target

    @classmethod
    def call_function(cls, target):
        return NodeSpec('call_function', target)

    @classmethod
    def call_method(cls, target):
        return NodeSpec('call_method', target)

    @classmethod
    def call_module(cls, target):
        return NodeSpec('call_module', target)

    def __hash__(self):
        return hash((self.op, self.target))

    def __eq__(self, other):
        if not isinstance(other, NodeSpec):
            return NotImplemented

        return self.op == other.op and self.target == other.target

    def __repr__(self):
        return repr(self.op) + " " + repr(self.target)

def test_only_eval_fn(model, calib_data):
    r"""
    Default evaluation function takes a torch.utils.data.Dataset or a list of
    input Tensors and run the model on the dataset
    """
    for inp in calib_data:
        output = model(*inp)

_default_loss_fn = torch.nn.CrossEntropyLoss()
def test_only_train_fn(model, train_data, loss_fn=_default_loss_fn):
    r"""
    Default train function takes a torch.utils.data.Dataset and train the model
    on the dataset
    """
    optimizer = torch.optim.Adam(model.parameters(), lr=0.001)
    train_loss, correct, total = 0, 0, 0
    for i in range(10):
        model.train()

        for data, target in train_data:
            optimizer.zero_grad()
            output = model(data)
            loss = loss_fn(output, target)
            loss.backward()
            optimizer.step()
            train_loss += loss.item()
            _, predicted = torch.max(output, 1)
            total += target.size(0)
            correct += (predicted == target).sum().item()
    return train_loss, correct, total

class AverageMeter(object):
    """Computes and stores the average and current value"""
    def __init__(self, name, fmt=':f'):
        self.name = name
        self.fmt = fmt
        self.reset()

    def reset(self):
        self.val = 0
        self.avg = 0
        self.sum = 0
        self.count = 0

    def update(self, val, n=1):
        self.val = val
        self.sum += val * n
        self.count += n
        self.avg = self.sum / self.count

    def __str__(self):
        fmtstr = '{name} {val' + self.fmt + '} ({avg' + self.fmt + '})'
        return fmtstr.format(**self.__dict__)


def accuracy(output, target, topk=(1,)):
    """Computes the accuracy over the k top predictions for the specified values of k"""
    with torch.no_grad():
        maxk = max(topk)
        batch_size = target.size(0)

        _, pred = output.topk(maxk, 1, True, True)
        pred = pred.t()
        correct = pred.eq(target.view(1, -1).expand_as(pred))

        res = []
        for k in topk:
            correct_k = correct[:k].view(-1).float().sum(0, keepdim=True)
            res.append(correct_k.mul_(100.0 / batch_size))
        return res

def train_one_epoch(model, criterion, optimizer, data_loader, device, ntrain_batches):
    model.train()
    cnt = 0
    for image, target in data_loader:
        start_time = time.time()
        print('.', end='')
        cnt += 1
        image, target = image.to(device), target.to(device)
        output = model(image)
        loss = criterion(output, target)
        optimizer.zero_grad()
        loss.backward()
        optimizer.step()
        acc1, acc5 = accuracy(output, target, topk=(1, 5))
        if cnt >= ntrain_batches:
            return
    return

def ddp_setup(rank, world_size):
    os.environ['MASTER_ADDR'] = 'localhost'
    os.environ['MASTER_PORT'] = '12355'

    # initialize the process group
    dist.init_process_group("gloo", rank=rank, world_size=world_size)

def ddp_cleanup():
    dist.destroy_process_group()

def run_ddp(rank, world_size, prepared):
    ddp_setup(rank, world_size)
    prepared.cuda()
    prepared = torch.nn.parallel.DistributedDataParallel(prepared, device_ids=[rank])
    prepared.to(rank)
    model_with_ddp = prepared
    optimizer = torch.optim.SGD(model_with_ddp.parameters(), lr=0.0001)
    train_one_epoch(model_with_ddp, criterion, optimizer, dataset, rank, 1)
    ddp_cleanup()


def convert_dynamic(module):
    convert(module, get_default_dynamic_quant_module_mappings(), inplace=True)

def prepare_dynamic(model, qconfig_dict=None):
    propagate_qconfig_(model, qconfig_dict)

def _make_conv_test_input(
    batch_size, in_channels_per_group, input_feature_map_size,
    out_channels_per_group, groups, kernel_size, X_scale, X_zero_point, W_scale,
    W_zero_point, use_bias, use_channelwise,
):
    in_channels = in_channels_per_group * groups
    out_channels = out_channels_per_group * groups

    (X_value_min, X_value_max) = (0, 4)
    X_init = torch.randint(
        X_value_min, X_value_max,
        (batch_size, in_channels,) + input_feature_map_size)
    X = X_scale * (X_init - X_zero_point).float()
    X_q = torch.quantize_per_tensor(
        X, scale=X_scale, zero_point=X_zero_point, dtype=torch.quint8)

    W_scale = W_scale * out_channels
    W_zero_point = W_zero_point * out_channels
    # Resize W_scale and W_zero_points arrays equal to out_channels
    W_scale = W_scale[:out_channels]
    W_zero_point = W_zero_point[:out_channels]
    # For testing, we use small values for weights and for activations so that
    # no overflow occurs in vpmaddubsw instruction. If the overflow occurs in
    # qconv implementation and if there is no overflow.
    # In reference we can't exactly match the results with reference.
    # Please see the comment in qconv implementation file
    #   aten/src/ATen/native/quantized/cpu/qconv.cpp for more details.
    (W_value_min, W_value_max) = (-5, 5)
    # The operator expects them in the format
    # (out_channels, in_channels/groups,) + kernel_size
    W_init = torch.randint(
        W_value_min, W_value_max,
        (out_channels, in_channels_per_group,) + kernel_size)
    b_init = torch.randint(0, 10, (out_channels,))

    if use_channelwise:
        W_shape = (-1, 1) + (1,) * len(kernel_size)
        W_scales_tensor = torch.tensor(W_scale, dtype=torch.float)
        W_zero_points_tensor = torch.tensor(W_zero_point, dtype=torch.float)
        W = W_scales_tensor.reshape(*W_shape) * (
            W_init.float() - W_zero_points_tensor.reshape(*W_shape)).float()
        b = X_scale * W_scales_tensor * b_init.float()
        W_q = torch.quantize_per_channel(
            W, W_scales_tensor.double(), W_zero_points_tensor.long(), 0,
            dtype=torch.qint8)
    else:
        W = W_scale[0] * (W_init - W_zero_point[0]).float()
        b = X_scale * W_scale[0] * b_init.float()
        W_q = torch.quantize_per_tensor(
            W, scale=W_scale[0], zero_point=W_zero_point[0], dtype=torch.qint8)

    return (X, X_q, W, W_q, b if use_bias else None)

def skipIfNoFBGEMM(fn):
    reason = 'Quantized operations require FBGEMM. FBGEMM is only optimized for CPUs with instruction set support AVX2 or newer.'
    if isinstance(fn, type):
        if 'fbgemm' not in torch.backends.quantized.supported_engines:
            fn.__unittest_skip__ = True
            fn.__unittest_skip_why__ = reason
        return fn

    @functools.wraps(fn)
    def wrapper(*args, **kwargs):
        if 'fbgemm' not in torch.backends.quantized.supported_engines:
            raise unittest.SkipTest(reason)
        else:
            fn(*args, **kwargs)
    return wrapper

def skipIfNoQNNPACK(fn):
    reason = 'Quantized operations require QNNPACK.'
    if isinstance(fn, type):
        if 'qnnpack' not in torch.backends.quantized.supported_engines:
            fn.__unittest_skip__ = True
            fn.__unittest_skip_why__ = reason
        return fn

    @functools.wraps(fn)
    def wrapper(*args, **kwargs):
        if 'qnnpack' not in torch.backends.quantized.supported_engines:
            raise unittest.SkipTest(reason)
        else:
            fn(*args, **kwargs)
    return wrapper

try:
    import torchvision  # noqa: F401
    HAS_TORCHVISION = True
except ImportError:
    HAS_TORCHVISION = False
skip_if_no_torchvision = unittest.skipIf(not HAS_TORCHVISION, "no torchvision")

def get_script_module(model, tracing, data):
    return torch.jit.trace(model, data) if tracing else torch.jit.script(model)

def lengths_to_offsets(t, offset_type=np.int64, use_begin_offset=True):
    """
    Convert lengths to offsets for embedding_bag
    """
    tt = np.zeros((t.shape[0] + 1,), dtype=offset_type)
    tt[1:] = t
    tt = torch.from_numpy(np.cumsum(tt, dtype=offset_type))
    if use_begin_offset:
        return tt[:-1]
    return tt[1:]

# QuantizationTestCase used as a base class for testing quantization on modules
class QuantizationTestCase(TestCase):
    def setUp(self):
        super().setUp()
        self.calib_data = [[torch.rand(2, 5, dtype=torch.float)] for _ in range(2)]
        self.train_data = [[torch.rand(2, 5, dtype=torch.float), torch.randint(0, 1, (2,), dtype=torch.long)] for _ in range(2)]
        self.img_data_1d = [[torch.rand(2, 3, 10, dtype=torch.float)]
                            for _ in range(2)]
        self.img_data_2d = [[torch.rand(1, 3, 10, 10, dtype=torch.float)]
                            for _ in range(2)]
        self.img_data_3d = [[torch.rand(1, 3, 5, 5, 5, dtype=torch.float)]
                            for _ in range(2)]
        self.img_data_1d_train = [[torch.rand(2, 3, 10, dtype=torch.float),
                                   torch.randint(0, 1, (1,), dtype=torch.long)]
                                  for _ in range(2)]
        self.img_data_2d_train = [[torch.rand(1, 3, 10, 10, dtype=torch.float),
                                   torch.randint(0, 1, (1,), dtype=torch.long)]
                                  for _ in range(2)]
        self.img_data_3d_train = [[torch.rand(1, 3, 5, 5, 5, dtype=torch.float),
                                   torch.randint(0, 1, (1,), dtype=torch.long)]
                                  for _ in range(2)]

        self.img_data_dict = {1 : self.img_data_1d,
                              2 : self.img_data_2d,
                              3 : self.img_data_3d}

        self.embed_linear_data_train = [[torch.randint(0, 10, (12, 12), dtype=torch.long),
                                         torch.randn((12, 1), dtype=torch.float)]
                                        for _ in range(2)]
        self.embed_data_train = [[torch.randint(0, 10, (12, 12), dtype=torch.long),
                                  torch.randn((12, 12), dtype=torch.float)]
                                 for _ in range(2)]
        self.embed_data = [[torch.randint(0, 10, (12, 1))]]

        # Quant types that produce statically quantized ops
        self.static_quant_types = [QuantType.STATIC, QuantType.QAT]
        # All quant types for (fx based) graph mode quantization
        self.all_quant_types = [QuantType.DYNAMIC, QuantType.STATIC, QuantType.QAT]

    def checkNoPrepModules(self, module):
        r"""Checks the module does not contain child
            modules for quantization prepration, e.g.
            quant, dequant and observer
        """
        self.assertFalse(hasattr(module, 'quant'))
        self.assertFalse(hasattr(module, 'dequant'))

    def checkNoQconfig(self, module):
        r"""Checks the module does not contain qconfig
        """
        self.assertFalse(hasattr(module, 'qconfig'))

        for child in module.children():
            self.checkNoQconfig(child)

    def checkHasPrepModules(self, module):
        r"""Checks the module contains child
            modules for quantization prepration, e.g.
            quant, dequant and observer
        """
        self.assertTrue(hasattr(module, 'module'))
        self.assertTrue(hasattr(module, 'quant'))
        self.assertTrue(hasattr(module, 'dequant'))

    def checkObservers(self, module, propagate_qconfig_list=None, prepare_custom_config_dict=None):
        r"""Checks the module or module's leaf descendants
            have observers in preperation for quantization
        """
        if propagate_qconfig_list is None:
            propagate_qconfig_list = get_default_qconfig_propagation_list()
        if prepare_custom_config_dict is None:
            prepare_custom_config_dict = {}
        float_to_observed_module_class_mapping = prepare_custom_config_dict.get("float_to_observed_custom_module_class", {})

        # check if a module is a leaf module, ignoring activation_post_process attribute
        def is_leaf_module(module):
            submodule_name_count = 0
            for name, _ in module.named_children():
                if name != 'activation_post_process':
                    submodule_name_count += 1
            return submodule_name_count == 0

        if hasattr(module, 'qconfig') and module.qconfig is not None and \
           ((is_leaf_module(module) and not isinstance(module, torch.nn.Sequential)
            and type(module) in propagate_qconfig_list) or
           type(module) in float_to_observed_module_class_mapping.keys()) and \
           not isinstance(module, torch.quantization.DeQuantStub):
            self.assertTrue(hasattr(module, 'activation_post_process'),
                            'module: ' + str(type(module)) + ' do not have observer')
        # we don't need to check observers for child modules of the
        # qat modules
        if type(module) not in get_default_qat_module_mappings().values() and \
           type(module) not in float_to_observed_module_class_mapping.values() and \
           not isinstance(module, _FusedModule):
            for child in module.children():
                self.checkObservers(child, propagate_qconfig_list, prepare_custom_config_dict)

    def checkQuantDequant(self, mod):
        r"""Checks that mod has nn.Quantize and
            nn.DeQuantize submodules inserted
        """
        self.assertEqual(type(mod.quant), nnq.Quantize)
        self.assertEqual(type(mod.dequant), nnq.DeQuantize)

    def checkWrappedQuantizedLinear(self, mod):
        r"""Checks that mod has been swapped for an nnq.Linear
            module, the bias is qint32, and that the module
            has Quantize and DeQuantize submodules
        """
        self.assertEqual(type(mod.module), nnq.Linear)
        self.checkQuantDequant(mod)

    def checkQuantizedLinear(self, mod):
        self.assertEqual(type(mod), nnq.Linear)

    def checkDynamicQuantizedLinear(self, mod, dtype):
        r"""Checks that mod has been swapped for an nnqd.Linear
            module, the bias is float.
        """
        self.assertEqual(type(mod), nnqd.Linear)
        self.assertEqual(mod._packed_params.dtype, dtype)

    def checkDynamicQuantizedLinearRelu(self, mod, dtype):
        r"""Checks that mod has been swapped for an nnqd.Linear
            module, the bias is float.
        """
        self.assertEqual(type(mod), nniqd.LinearReLU)
        self.assertEqual(mod._packed_params.dtype, dtype)

    def check_eager_serialization(self, ref_model, loaded_model, x):
        # Check state dict serialization and torch.save APIs
        model_dict = ref_model.state_dict()
        b = io.BytesIO()
        torch.save(model_dict, b)
        b.seek(0)
        loaded_dict = torch.load(b)
        loaded_model.load_state_dict(loaded_dict)
        ref_out = ref_model(*x)
        load_out = loaded_model(*x)

        def check_outputs(ref_out, load_out):
            self.assertEqual(ref_out[0], load_out[0])
            if isinstance(ref_out[1], tuple):
                self.assertEqual(ref_out[1][0], load_out[1][0])
                self.assertEqual(ref_out[1][1], load_out[1][1])
            else:
                self.assertEqual(ref_out[1], load_out[1])

        check_outputs(ref_out, load_out)
        b = io.BytesIO()
        torch.save(ref_model, b)
        b.seek(0)
        loaded = torch.load(b)
        load_out = loaded(*x)
        check_outputs(ref_out, load_out)

    def check_weight_bias_api(self, ref_model, weight_keys, bias_keys):
        weight = ref_model.get_weight()
        bias = ref_model.get_bias()
        self.assertEqual(weight_keys ^ weight.keys(), set())
        self.assertEqual(bias_keys ^ bias.keys(), set())

    def checkDynamicQuantizedLSTM(self, mod, reference_module_type, dtype):
        r"""Checks that mod has been swapped for an nnqd.LSTM type
            module, the bias is float.
        """
        wt_dtype_map = {torch.qint8: 'quantized_dynamic', torch.float16: 'quantized_fp16'}
        self.assertEqual(type(mod), reference_module_type)
        for packed_params in mod._all_weight_values:
            self.assertEqual(packed_params.param.__getstate__()[0][0], wt_dtype_map[dtype])

    def checkLinear(self, mod):
        self.assertEqual(type(mod), torch.nn.Linear)

    def checkDynamicQuantizedModule(self, mod, reference_module_type, dtype):
        r"""Checks that mod has been swapped for an nnqd.Linear
            module, the bias is float.
        """
        wt_dtype_map = {torch.qint8: 'quantized_dynamic', torch.float16: 'quantized_fp16'}
        self.assertEqual(type(mod), reference_module_type)
        if hasattr(mod, '_all_weight_values'):
            for packed_params in mod._all_weight_values:
                self.assertEqual(packed_params.param.__getstate__()[0][0], wt_dtype_map[dtype])

    def checkScriptable(self, orig_mod, calib_data, check_save_load=False):
        scripted = torch.jit.script(orig_mod)
        self._checkScriptable(orig_mod, scripted, calib_data, check_save_load)

        # Use first calib_data entry as trace input
        traced = torch.jit.trace(orig_mod, calib_data[0])
        self._checkScriptable(orig_mod, traced, calib_data, check_save_load)

    # Call this twice: once for a scripted module and once for a traced module
    def _checkScriptable(self, orig_mod, script_mod, calib_data, check_save_load):
        self._checkModuleCorrectnessAgainstOrig(orig_mod, script_mod, calib_data)

        # Test save/load
        buffer = io.BytesIO()
        torch.jit.save(script_mod, buffer)

        buffer.seek(0)
        loaded_mod = torch.jit.load(buffer)
        # Pending __get_state_ and __set_state__ support
        # See tracking task https://github.com/pytorch/pytorch/issues/23984
        if check_save_load:
            self._checkModuleCorrectnessAgainstOrig(orig_mod, loaded_mod, calib_data)

    def _checkModuleCorrectnessAgainstOrig(self, orig_mod, test_mod, calib_data):
        for inp in calib_data:
            ref_output = orig_mod(*inp)
            scripted_output = test_mod(*inp)
            self.assertEqual(scripted_output, ref_output)


    def checkGraphModeOp(self, module, inputs, quantized_op, tracing=False, debug=False,
                         check=True, eval_mode=True, dynamic=False, qconfig=None):
        if debug:
            print('Testing:', str(module))
        qconfig_dict = {'': get_default_qconfig(torch.backends.quantized.engine)}

        if eval_mode:
            module = module.eval()
        if dynamic:
            qconfig_dict = {'': default_dynamic_qconfig if qconfig is None else qconfig}
        model = get_script_module(module, tracing, inputs[0]).eval()
        if debug:
            print('input graph:', model.graph)
        models = {}
        outputs = {}
        for debug in [True, False]:
            if dynamic:
                models[debug] = quantize_dynamic_jit(model, qconfig_dict, debug=debug)
                # make sure it runs
                outputs[debug] = models[debug](inputs)
            else:
                # module under test can contain in-place ops, and we depend on
                # input data staying constant for comparisons
                inputs_copy = copy.deepcopy(inputs)
                models[debug] = quantize_jit(
                    model, qconfig_dict, test_only_eval_fn, [inputs_copy], inplace=False,
                    debug=debug)
                # make sure it runs
                outputs[debug] = models[debug](*inputs[0])

        if debug:
            print('debug graph:', models[True].graph)
            print('non debug graph:', models[False].graph)

        if check:
            # debug and non-debug option should have the same numerics
            self.assertEqual(outputs[True], outputs[False])

            # non debug graph should produce quantized op
            FileCheck().check(quantized_op) \
                       .run(models[False].graph)

        return models[False]

    def checkGraphModuleNodes(
            self, graph_module,
            expected_node=None,
            expected_node_occurrence=None,
            expected_node_list=None):
        """ Check if GraphModule contains the target node
        Args:
            graph_module: the GraphModule instance we want to check
            expected_node, expected_node_occurrence, expected_node_list:
               see docs for checkGraphModeFxOp
        """
        nodes_in_graph = dict()
        node_list = []
        modules = dict(graph_module.named_modules(remove_duplicate=False))
        for node in graph_module.graph.nodes:
            n = None
            if node.op == 'call_function' or node.op == 'call_method':
                n = NodeSpec(node.op, node.target)
            elif node.op == 'call_module':
                n = NodeSpec(node.op, type(modules[node.target]))

            if n is not None:
                node_list.append(n)
                if n in nodes_in_graph:
                    nodes_in_graph[n] += 1
                else:
                    nodes_in_graph[n] = 1

        if expected_node is not None:
            self.assertTrue(expected_node in nodes_in_graph, 'node:' + str(expected_node) +
                            ' not found in the graph module')

        if expected_node_occurrence is not None:
            for expected_node, occurrence in expected_node_occurrence.items():
                if occurrence != 0:
                    self.assertTrue(
                        expected_node in nodes_in_graph,
                        'Check failed for node:' + str(expected_node) +
                        ' not found')
                    self.assertTrue(
                        nodes_in_graph[expected_node] == occurrence,
                        'Check failed for node:' + str(expected_node) +
                        ' Expected occurrence:' + str(occurrence) +
                        ' Found occurrence:' + str(nodes_in_graph[expected_node]))
                else:
                    self.assertTrue(
                        expected_node not in nodes_in_graph,
                        'Check failed for node:' + str(expected_node) +
                        ' expected no occurrence but found')

        if expected_node_list is not None:
            cur_index = 0
            for n in node_list:
                if cur_index == len(expected_node_list):
                    return
                if n == expected_node_list[cur_index]:
                    cur_index += 1
            self.assertTrue(
                cur_index == len(expected_node_list),
                "Check failed for graph:" +
                self.printGraphModule(graph_module, print_str=False) +
                "Expected ordered list:" +
                str(expected_node_list))

    def printGraphModule(self, graph_module, print_str=True):
        modules = dict(graph_module.named_modules())
        node_infos = []
        for n in graph_module.graph.nodes:
            node_info = ' '.join(map(repr, [n.op, n.name, n.target, n.args, n.kwargs]))
            if n.op == 'call_module':
                node_info += ' module type: ' + repr(type(modules[n.target]))
            node_infos.append(node_info)
        str_to_print = '\n'.join(node_infos)
        if print_str:
            print(str_to_print)
        return str_to_print

    if HAS_FX:

        def assert_types_for_matched_subgraph_pairs(
            self,
            matched_subgraph_pairs: Dict[str, Tuple[NSSubgraph, NSSubgraph]],
            expected_types: Dict[str, Tuple[Tuple[Callable, Callable], Tuple[Callable, Callable]]],
            gm_a: GraphModule,
            gm_b: GraphModule,
        ) -> None:
            """
            Verifies that the types specified in expected_types match
            the underlying objects pointed to by the nodes in matched_subgraph_pairs.

            An example successful test case:

              matched_subgraph_pairs = {'x0': (graph_a_conv_0_node, graph_b_conv_0_node)}
              expected_types = {'x0': (nn.Conv2d, nnq.Conv2d)}

            The function tests for key equivalence, and verifies types with
            instance checks.
            """

            def _get_underlying_op_type(
                node: Node, gm: GraphModule
            ) -> Union[Callable, str]:
                if node.op == 'call_module':
                    mod = getattr(gm, node.target)
                    return type(mod)
                else:
                    assert node.op in ('call_function', 'call_method')
                    return node.target

            self.assertTrue(
                len(matched_subgraph_pairs) == len(expected_types),
                'Expected length of results to match, but got %d and %d' %
                (len(matched_subgraph_pairs), len(expected_types))
            )
            for k, v in expected_types.items():
                expected_types_a, expected_types_b = v
                exp_type_start_a, exp_type_end_a = expected_types_a
                exp_type_start_b, exp_type_end_b = expected_types_b
                subgraph_a, subgraph_b = matched_subgraph_pairs[k]

                act_type_start_a = _get_underlying_op_type(subgraph_a.start_node, gm_a)
                act_type_start_b = _get_underlying_op_type(subgraph_b.start_node, gm_b)
                act_type_end_a = _get_underlying_op_type(subgraph_a.end_node, gm_a)
                act_type_end_b = _get_underlying_op_type(subgraph_b.end_node, gm_b)
                types_match = (exp_type_start_a is act_type_start_a) and \
                    (exp_type_end_a is act_type_end_a) and \
                    (exp_type_start_b is act_type_start_b) and \
                    (exp_type_end_b is act_type_end_b)
                self.assertTrue(
                    types_match,
                    'Type mismatch at %s: expected %s, got %s' %
                    (k, (exp_type_start_a, exp_type_end_a, exp_type_start_b, exp_type_end_b),
                        (act_type_start_a, act_type_end_a, act_type_start_b, act_type_end_b))
                )

        def assert_ns_compare_dict_valid(
            self,
            act_compare_dict: Dict[str, Dict[str, Dict[str, Any]]],
        ) -> None:
            """
            Verifies that the act_compare_dict (output of Numeric Suite APIs) is valid:
            1. for each layer, results are recorded for two models
            2. number of seen tensors match
            3. shapes of each pair of seen tensors match
            """
            for layer_name, result_type_to_data in act_compare_dict.items():
                for result_type, layer_data in result_type_to_data.items():
                    self.assertTrue(
                        len(layer_data) == 2,
                        f"Layer {layer_name} does not have exactly two model results.")
                    model_name_0, model_name_1 = layer_data.keys()
                    for res_idx in range(len(layer_data[model_name_0])):
                        layer_data_0 = layer_data[model_name_0][res_idx]
                        layer_data_1 = layer_data[model_name_1][res_idx]
                        self.assertTrue(
                            layer_data_0['type'] == layer_data_0['type'],
                            f"Layer {layer_name}, {model_name_0} and {model_name_1} do not have the same type.")

                        self.assertTrue(
                            len(layer_data_0['values']) ==
                            len(layer_data_1['values']),
                            f"Layer {layer_name}, {model_name_0} and {model_name_1} do not have the same number of seen Tensors.")

                        # F.conv1d weight has rank 3, and toq.conv1d unpacked weight
                        # has rank 4. For now, skip the length check for conv1d only.
                        is_weight_functional_conv1d = (
                            result_type == NSSingleResultValuesType.WEIGHT.value and
                            (
                                'conv1d' in layer_data_0['prev_node_target_type'] or
                                'conv1d' in layer_data_1['prev_node_target_type']
                            )
                        )
                        if not is_weight_functional_conv1d:
                            for idx in range(len(layer_data_0['values'])):
                                values_0 = layer_data_0['values'][idx]
                                values_1 = layer_data_1['values'][idx]
                                if isinstance(values_0, torch.Tensor):
                                    self.assertTrue(
                                        values_0.shape == values_1.shape,
                                        f"Layer {layer_name}, {model_name_0} and {model_name_1} " +
                                        f"have a shape mismatch at idx {idx}.")
                                elif isinstance(values_0, list):
                                    values_0 = values_0[0]
                                    values_1 = values_1[0]
                                    self.assertTrue(
                                        values_0.shape == values_1.shape,
                                        f"Layer {layer_name}, {model_name_0} and {model_name_1} " +
                                        f"have a shape mismatch at idx {idx}.")
                                else:
                                    assert isinstance(values_0, tuple), \
                                        f"unhandled type {type(values_0)}"
                                    assert len(values_0) == 2
                                    assert len(values_0[1]) == 2
                                    assert values_0[0].shape == values_1[0].shape
                                    assert values_0[1][0].shape == values_1[1][0].shape
                                    assert values_0[1][1].shape == values_1[1][1].shape

                        # verify that ref_node_name is valid
                        ref_node_name_0 = layer_data_0['ref_node_name']
                        ref_node_name_1 = layer_data_1['ref_node_name']
                        prev_node_name_0 = layer_data_0['prev_node_name']
                        prev_node_name_1 = layer_data_1['prev_node_name']
                        if layer_data_0['type'] == NSSingleResultValuesType.NODE_OUTPUT.value:
                            self.assertTrue(ref_node_name_0 == prev_node_name_0)
                            self.assertTrue(ref_node_name_1 == prev_node_name_1)
                        elif layer_data_0['type'] == NSSingleResultValuesType.NODE_INPUT.value:
                            self.assertTrue(ref_node_name_0 != prev_node_name_0)
                            self.assertTrue(ref_node_name_1 != prev_node_name_1)

        def checkGraphModeFxOp(
                self,
                model,
                inputs,
                quant_type,
                expected_node=None,
                expected_node_occurrence=None,
                expected_node_list=None,
                is_reference=False,
                print_debug_info=False,
                custom_qconfig_dict=None,
                prepare_expected_node=None,
                prepare_expected_node_occurrence=None,
                prepare_expected_node_list=None,
                prepare_custom_config_dict=None,
                backend_config_dict=None):
            """ Quantizes model with graph mode quantization on fx and check if the
                quantized model contains the quantized_node

                Args:
                    model: floating point torch.nn.Module
                    inputs: one positional sample input arguments for model
                    expected_node: NodeSpec
                        e.g. NodeSpec.call_function(torch.quantize_per_tensor)
                    expected_node_occurrence: a dict from NodeSpec to
                        expected number of occurences (int)
                        e.g. {NodeSpec.call_function(torch.quantize_per_tensor) : 1,
                                NodeSpec.call_method('dequantize'): 1}
                    expected_node_list: a list of NodeSpec, used to check the order
                        of the occurrence of Node
                        e.g. [NodeSpec.call_function(torch.quantize_per_tensor),
                                NodeSpec.call_module(nnq.Conv2d),
                                NodeSpec.call_function(F.hardtanh_),
                                NodeSpec.call_method('dequantize')]
                    is_reference: if True, enables reference mode
                    print_debug_info: if True, prints debug info
                    custom_qconfig_dict: overrides default qconfig_dict
                    prepare_expected_node: same as expected_node, but for prepare
                    prepare_expected_node_occurrence: same as
                        expected_node_occurrence, but for prepare
                    prepare_expected_node_list: same as expected_node_list, but
                        for prepare

                Returns:
                    A dictionary with the following structure:
                   {
                       "prepared": ...,  # the prepared model
                       "quantized": ...,  # the quantized non-reference model
                       "quantized_reference": ...,  # the quantized reference model
                       "result": ...,  # the result for either quantized or
                                       # quantized_reference model depending on the
                                       # is_reference arguemnt
                   }
            """
            # TODO: make img_data a single example instead of a list
            if type(inputs) == list:
                inputs = inputs[0]

            if quant_type == QuantType.QAT:
                qconfig = get_default_qat_qconfig(torch.backends.quantized.engine)
                model.train()
            elif quant_type == QuantType.STATIC:
                qconfig = get_default_qconfig(torch.backends.quantized.engine)
                model.eval()
            else:
                qconfig = default_dynamic_qconfig
                model.eval()

            if quant_type == QuantType.QAT:
                prepare = prepare_qat_fx
            else:
                prepare = prepare_fx

            qconfig_dict = {"": qconfig}
            # overwrite qconfig_dict with custom_qconfig_dict
            if custom_qconfig_dict is not None:
                qconfig_dict = custom_qconfig_dict
            prepared = prepare(
                model, qconfig_dict,
                prepare_custom_config_dict=prepare_custom_config_dict,
                backend_config_dict=backend_config_dict)
            if not quant_type == QuantType.DYNAMIC:
                prepared(*inputs)

            if print_debug_info:
                print()
                print('quant type:\n', quant_type)
                print('original model:\n', model)
                print()
                print('prepared model:\n', prepared)

            self.checkGraphModuleNodes(
                prepared, prepare_expected_node,
                prepare_expected_node_occurrence, prepare_expected_node_list)

            prepared_copy = copy.deepcopy(prepared)
            result_prepared = copy.deepcopy(prepared)
            qgraph = convert_fx(prepared)
            qgraph_reference = convert_fx(prepared_copy, is_reference=True)
            result = qgraph(*inputs)
            result_quantized = copy.deepcopy(qgraph)
            result_reference = qgraph_reference(*inputs)
            result_quantized_reference = copy.deepcopy(qgraph_reference)

            qgraph_to_check = qgraph_reference if is_reference else qgraph
            if print_debug_info:
                print()
                print('quantized model:\n', qgraph_to_check)
                self.printGraphModule(qgraph_to_check)
                print()
            self.checkGraphModuleNodes(
                qgraph_to_check, expected_node, expected_node_occurrence, expected_node_list)
            return {"prepared": result_prepared,
                    "quantized": result_quantized,
                    "quantized_reference": result_quantized_reference,
                    "result": result}


    def checkEmbeddingSerialization(self, qemb, num_embeddings, embedding_dim, indices, offsets,
                                    set_qconfig, is_emb_bag, dtype=torch.quint8):
        # Test serialization of dynamic EmbeddingBag module using state_dict
        if is_emb_bag:
            inputs = [indices, offsets]
        else:
            inputs = [indices]
        emb_dict = qemb.state_dict()
        b = io.BytesIO()
        torch.save(emb_dict, b)
        b.seek(0)
        loaded_dict = torch.load(b)
        embedding_unpack = torch.ops.quantized.embedding_bag_unpack
        # Check unpacked weight values explicitly
        for key in emb_dict:
            if isinstance(emb_dict[key], torch._C.ScriptObject):
                assert isinstance(loaded_dict[key], torch._C.ScriptObject)
                emb_weight = embedding_unpack(emb_dict[key])
                loaded_weight = embedding_unpack(loaded_dict[key])
                self.assertEqual(emb_weight, loaded_weight)

        # Check state dict serialization and torch.save APIs
        if is_emb_bag:
            loaded_qemb = nnq.EmbeddingBag(num_embeddings=num_embeddings, embedding_dim=embedding_dim,
                                           include_last_offset=True, mode='sum', dtype=dtype)
        else:
            loaded_qemb = nnq.Embedding(num_embeddings=num_embeddings, embedding_dim=embedding_dim, dtype=dtype)
        self.check_eager_serialization(qemb, loaded_qemb, inputs)

        loaded_qemb.load_state_dict(loaded_dict)
        self.assertEqual(embedding_unpack(qemb._packed_params._packed_weight),
                         embedding_unpack(loaded_qemb._packed_params._packed_weight))


        # Test JIT serialization
        self.checkScriptable(qemb, [inputs], check_save_load=True)

        # Test from_float call
        if is_emb_bag:
            float_embedding = torch.nn.EmbeddingBag(num_embeddings=num_embeddings, embedding_dim=embedding_dim,
                                                    include_last_offset=True, scale_grad_by_freq=False, mode='sum')
        else:
            float_embedding = torch.nn.Embedding(num_embeddings=num_embeddings, embedding_dim=embedding_dim)

        if set_qconfig:
            float_qparams_observer = PerChannelMinMaxObserver.with_args(dtype=dtype,
                                                                        qscheme=torch.per_channel_affine_float_qparams,
                                                                        ch_axis=0)
            float_embedding.qconfig = QConfigDynamic(activation=default_dynamic_quant_observer,
                                                     weight=float_qparams_observer)

        prepare_dynamic(float_embedding)

        float_embedding(*inputs)
        if is_emb_bag:
            q_embeddingbag = nnq.EmbeddingBag.from_float(float_embedding)
            expected_name = "QuantizedEmbeddingBag"
        else:
            q_embeddingbag = nnq.Embedding.from_float(float_embedding)
            expected_name = "QuantizedEmbedding"

        q_embeddingbag(*inputs)

        self.assertTrue(expected_name in str(q_embeddingbag))

class QuantizationLiteTestCase(QuantizationTestCase):

    def setUp(self):
        super().setUp()

    def _create_quantized_model(self, model_class: Type[torch.nn.Module], **kwargs):
        # Creates quantized model for testing mobile script modules
        qengine = "qnnpack"
        with override_quantized_engine(qengine):
            qconfig = torch.quantization.get_default_qconfig(qengine)
            model = model_class(**kwargs)
            model = quantize(model, test_only_eval_fn, [self.calib_data])

        return model

    def _compare_script_and_mobile(self,
                                   model: torch.nn.Module,
                                   input: torch.Tensor):
        # Compares the numerical outputs for script and lite modules
        qengine = "qnnpack"
        with override_quantized_engine(qengine):
            script_module = torch.jit.script(model)
            script_module_result = script_module(input)

            max_retry = 5
            for retry in range(1, max_retry + 1):
                # retries `max_retry` times; breaks iff succeeds else throws exception
                try:
                    buffer = io.BytesIO(script_module._save_to_buffer_for_lite_interpreter())
                    buffer.seek(0)
                    mobile_module = _load_for_lite_interpreter(buffer)

                    mobile_module_result = mobile_module(input)

                    torch.testing.assert_close(script_module_result, mobile_module_result)
                    mobile_module_forward_result = mobile_module.forward(input)
                    torch.testing.assert_close(script_module_result, mobile_module_forward_result)

                    mobile_module_run_method_result = mobile_module.run_method("forward", input)
                    torch.testing.assert_close(script_module_result, mobile_module_run_method_result)
                except AssertionError as e:
                    if retry == max_retry:
                        raise e
                    else:
                        continue
                break


# Below are a series of toy models to use in testing quantization

class SingleLayerLinearModel(torch.nn.Module):
    def __init__(self):
        super().__init__()
        self.fc1 = torch.nn.Linear(5, 5).to(dtype=torch.float)

    def forward(self, x):
        x = self.fc1(x)
        return x

class AnnotatedSingleLayerLinearModel(torch.nn.Module):
    def __init__(self, qengine='fbgemm'):
        super().__init__()
        self.qconfig = torch.quantization.get_default_qconfig(qengine)
        self.fc1 = QuantWrapper(torch.nn.Linear(5, 5).to(dtype=torch.float))

    def forward(self, x):
        x = self.fc1(x)
        return x

class SingleLayerLinearDynamicModel(torch.nn.Module):
    def __init__(self, qengine='fbgemm'):
        super().__init__()
        self.qconfig = torch.quantization.get_default_qconfig(qengine)
        self.fc1 = torch.nn.Linear(5, 5).to(dtype=torch.float)

    def forward(self, x):
        x = self.fc1(x)
        return x

class LinearAddModel(nn.Module):
    def __init__(self):
        super().__init__()
        self.fc1 = torch.nn.Linear(5, 8).to(dtype=torch.float)
        self.fc2 = torch.nn.Linear(8, 5).to(dtype=torch.float)

    def forward(self, x):
        x = self.fc1(x)
        x = torch.add(x, 5)
        x = self.fc2(x)
        return x

class RNNDynamicModel(torch.nn.Module):
    def __init__(self, mod_type):
        super().__init__()
        self.qconfig = default_dynamic_qconfig
        if mod_type == 'GRU':
            self.mod = torch.nn.GRU(2, 2).to(dtype=torch.float)
        if mod_type == 'LSTM':
            self.mod = torch.nn.LSTM(2, 2).to(dtype=torch.float)

    def forward(self, x):
        x = self.mod(x)
        return x

class RNNCellDynamicModel(torch.nn.Module):
    def __init__(self, mod_type):
        super().__init__()
        self.qconfig = default_dynamic_qconfig
        if mod_type == 'GRUCell':
            self.mod = torch.nn.GRUCell(2, 2).to(dtype=torch.float)
        if mod_type == 'LSTMCell':
            self.mod = torch.nn.LSTMCell(2, 2).to(dtype=torch.float)
        if mod_type == 'RNNReLU':
            self.mod = torch.nn.RNNCell(2, 2, nonlinearity='relu').to(dtype=torch.float)
        if mod_type == 'RNNTanh':
            self.mod = torch.nn.RNNCell(2, 2, nonlinearity='tanh').to(dtype=torch.float)

    def forward(self, x):
        x = self.mod(x)
        return x

class LSTMwithHiddenDynamicModel(torch.nn.Module):
    def __init__(self, qengine='fbgemm'):
        super().__init__()
        self.qconfig = torch.quantization.get_default_qconfig(qengine)
        self.lstm = torch.nn.LSTM(2, 2).to(dtype=torch.float)

    def forward(self, x, hid):
        x, hid = self.lstm(x, hid)
        return x, hid

class ConvModel(torch.nn.Module):
    def __init__(self):
        super().__init__()
        self.conv = torch.nn.Conv2d(3, 5, 3, bias=False).to(dtype=torch.float)

    def forward(self, x):
        x = self.conv(x)
        return x

class ConvTransposeModel(torch.nn.Module):
    def __init__(self):
        super().__init__()
        self.conv = torch.nn.ConvTranspose2d(3, 5, 3, bias=False).to(dtype=torch.float)

    def forward(self, x):
        x = self.conv(x)
        return x

class AnnotatedConvModel(torch.nn.Module):
    def __init__(self, qengine):
        super().__init__()
        self.qconfig = torch.quantization.get_default_qconfig(qengine)
        self.conv = torch.nn.Conv2d(3, 5, 3, bias=False).to(dtype=torch.float)
        self.quant = QuantStub()
        self.dequant = DeQuantStub()

    def forward(self, x):
        x = self.quant(x)
        x = self.conv(x)
        x = self.dequant(x)
        return x

class AnnotatedConvTransposeModel(torch.nn.Module):
    def __init__(self, qengine):
        super().__init__()
        self.qconfig = torch.quantization.get_default_qconfig(qengine)
        self.conv = torch.nn.ConvTranspose2d(3, 5, 3, bias=False).to(dtype=torch.float)
        self.quant = QuantStub()
        self.dequant = DeQuantStub()

    def forward(self, x):
        x = self.quant(x)
        x = self.conv(x)
        x = self.dequant(x)
        return x

class ConvBnModel(torch.nn.Module):
    def __init__(self):
        super().__init__()
        self.conv = torch.nn.Conv2d(3, 5, 3, bias=False).to(dtype=torch.float)
        self.bn = torch.nn.BatchNorm2d(5).to(dtype=torch.float)

    def forward(self, x):
        x = self.conv(x)
        x = self.bn(x)
        return x

class AnnotatedConvBnModel(torch.nn.Module):
    def __init__(self):
        super().__init__()
        self.qconfig = default_qconfig
        self.conv = torch.nn.Conv2d(3, 5, 3, bias=False).to(dtype=torch.float)
        self.bn = torch.nn.BatchNorm2d(5).to(dtype=torch.float)
        self.quant = QuantStub()
        self.dequant = DeQuantStub()

    def forward(self, x):
        x = self.quant(x)
        x = self.conv(x)
        x = self.bn(x)
        x = self.dequant(x)
        return x

class ConvBnReLUModel(torch.nn.Module):
    def __init__(self):
        super().__init__()
        self.conv = torch.nn.Conv2d(3, 5, 3, bias=False).to(dtype=torch.float)
        self.bn = torch.nn.BatchNorm2d(5).to(dtype=torch.float)
        self.relu = nn.ReLU(inplace=True)

    def forward(self, x):
        x = self.conv(x)
        x = self.bn(x)
        x = self.relu(x)
        return x

class AnnotatedConvBnReLUModel(torch.nn.Module):
    def __init__(self, qengine='fbgemm'):
        super(AnnotatedConvBnReLUModel, self).__init__()
        self.qconfig = torch.quantization.get_default_qconfig(qengine)
        self.conv = torch.nn.Conv2d(3, 5, 3, bias=False).to(dtype=torch.float)
        self.bn = torch.nn.BatchNorm2d(5).to(dtype=torch.float)
        self.relu = nn.ReLU(inplace=True)
        self.quant = QuantStub()
        self.dequant = DeQuantStub()

    def forward(self, x):
        x = self.quant(x)
        x = self.conv(x)
        x = self.bn(x)
        x = self.relu(x)
        x = self.dequant(x)
        return x

    def fuse_model(self):
        torch.quantization.fuse_modules(self, [['conv', 'bn', 'relu']], inplace=True)

class TwoLayerConvModel(torch.nn.Module):
    def __init__(self):
        super().__init__()
        self.conv1 = torch.nn.Conv2d(3, 5, 3, bias=False).to(dtype=torch.float)
        self.conv2 = torch.nn.Conv2d(5, 5, 1, bias=False).to(dtype=torch.float)

    def forward(self, x):
        x = self.conv1(x)
        x = self.conv2(x)
        return x

class TwoLayerLinearModel(torch.nn.Module):
    def __init__(self):
        super().__init__()
        self.fc1 = torch.nn.Linear(5, 8).to(dtype=torch.float)
        self.fc2 = torch.nn.Linear(8, 5).to(dtype=torch.float)

    def forward(self, x):
        x = self.fc1(x)
        x = self.fc2(x)
        return x

class LinearModelWithSubmodule(nn.Module):
    def __init__(self):
        super(LinearModelWithSubmodule, self).__init__()
        self.subm = TwoLayerLinearModel()
        self.fc = nn.Linear(5, 5)

    def forward(self, x):
        x = self.subm(x)
        x = self.fc(x)
        return x

class AnnotatedTwoLayerLinearModel(torch.nn.Module):
    def __init__(self):
        super().__init__()
        self.fc1 = torch.nn.Linear(5, 8).to(dtype=torch.float)
        self.fc2 = QuantWrapper(torch.nn.Linear(8, 5).to(dtype=torch.float))
        self.fc2.qconfig = torch.quantization.get_default_qconfig("fbgemm")

    def forward(self, x):
        x = self.fc1(x)
        x = self.fc2(x)
        return x

class ActivationsTestModel(torch.nn.Module):
    def __init__(self):
        super().__init__()
        self.qconfig = torch.quantization.get_default_qconfig("fbgemm")
        self.quant = torch.quantization.QuantStub()
        self.hardswish = torch.nn.Hardswish().to(dtype=torch.float)
        self.elu = torch.nn.ELU().to(dtype=torch.float)
        self.dequant = torch.quantization.DeQuantStub()

    def forward(self, x):
        x = self.quant(x)
        x = self.hardswish(x)
        x = self.elu(x)
        x = self.dequant(x)
        return x

class LinearReluModel(torch.nn.Module):
    def __init__(self):
        super().__init__()
        self.fc = torch.nn.Linear(5, 5).to(dtype=torch.float)
        self.relu = torch.nn.ReLU()

    def forward(self, x):
        x = self.relu(self.fc(x))
        return x

class LinearReluLinearModel(torch.nn.Module):
    def __init__(self):
        super().__init__()
        self.fc1 = torch.nn.Linear(5, 8).to(dtype=torch.float)
        self.relu = torch.nn.ReLU()
        self.fc2 = torch.nn.Linear(8, 5).to(dtype=torch.float)

    def forward(self, x):
        x = self.fc1(x)
        x = self.relu(x)
        x = self.fc2(x)
        return x

class LinearReluAddModel(torch.nn.Module):
    def __init__(self):
        super().__init__()
        self.fc1 = torch.nn.Linear(5, 5).to(dtype=torch.float)
        self.relu = torch.nn.ReLU()
        self.fc2 = torch.nn.Linear(5, 5).to(dtype=torch.float)

    def forward(self, x):
        x = self.fc1(x)
        x = self.relu(x)
        x = torch.add(x, 5)
        x = self.fc2(x)
        self.relu = torch.nn.ReLU()
        return x

class ConvReluModel(torch.nn.Module):
    def __init__(self):
        super().__init__()
        self.fc = torch.nn.Conv2d(3, 5, 3).to(dtype=torch.float)
        self.relu = torch.nn.ReLU()

    def forward(self, x):
        x = self.relu(self.fc(x))
        return x

class ConvReluConvModel(torch.nn.Module):
    def __init__(self):
        super().__init__()
        self.fc1 = torch.nn.Conv2d(3, 5, 3).to(dtype=torch.float)
        self.relu = torch.nn.ReLU()
        self.fc2 = torch.nn.Conv2d(5, 5, 1).to(dtype=torch.float)

    def forward(self, x):
        x = self.fc1(x)
        x = self.relu(x)
        x = self.fc2(x)
        return x

class ConvReluAddModel(torch.nn.Module):
    def __init__(self):
        super().__init__()
        self.fc1 = torch.nn.Conv2d(3, 5, 3).to(dtype=torch.float)
        self.relu = torch.nn.ReLU()
        self.fc2 = torch.nn.Conv2d(5, 5, 1).to(dtype=torch.float)

    def forward(self, x):
        x = self.fc1(x)
        x = self.relu(x)
        x = torch.add(x, 5)
        x = self.fc2(x)
        self.relu = torch.nn.ReLU()
        return x

class NormalizationTestModel(torch.nn.Module):
    def __init__(self):
        super().__init__()
        self.quant = torch.quantization.QuantStub()
        self.fc1 = torch.nn.Linear(5, 8).to(dtype=torch.float)
        self.layer_norm = torch.nn.LayerNorm((8))
        self.group_norm = torch.nn.GroupNorm(2, 8)
        self.instance_norm1d = torch.nn.InstanceNorm1d(8)
        self.instance_norm2d = torch.nn.InstanceNorm2d(8)
        self.instance_norm3d = torch.nn.InstanceNorm3d(8)

    def forward(self, x):
        x = self.quant(x)
        x = self.fc1(x)
        x = self.layer_norm(x)
        x = self.group_norm(x.unsqueeze(-1).repeat(1, 1, 3))
        x = self.instance_norm1d(x)
        x = self.instance_norm2d(x.unsqueeze(-1))
        x = self.instance_norm3d(x.unsqueeze(-1))
        return x

class NestedModel(torch.nn.Module):
    def __init__(self):
        super().__init__()
        self.sub1 = LinearReluModel()
        self.sub2 = TwoLayerLinearModel()
        self.fc3 = torch.nn.Linear(5, 5).to(dtype=torch.float)

    def forward(self, x):
        x = self.sub1(x)
        x = self.sub2(x)
        x = self.fc3(x)
        return x

class AnnotatedNestedModel(torch.nn.Module):
    def __init__(self, qengine):
        super().__init__()
        self.sub1 = LinearReluModel()
        self.sub2 = TwoLayerLinearModel()
        self.fc3 = QuantWrapper(torch.nn.Linear(5, 5).to(dtype=torch.float))
        self.fc3.qconfig = default_qconfig
        self.sub2.fc1 = QuantWrapper(self.sub2.fc1)
        if qengine == 'fbgemm':
            self.sub2.fc1.qconfig = default_per_channel_qconfig
        else:
            self.sub2.fc1.qconfig = default_qconfig

    def forward(self, x):
        x = self.sub1(x)
        x = self.sub2(x)
        x = self.fc3(x)
        return x

class AnnotatedSubNestedModel(torch.nn.Module):
    def __init__(self):
        super().__init__()
        self.sub1 = LinearReluModel()
        self.sub2 = QuantWrapper(TwoLayerLinearModel())
        self.fc3 = QuantWrapper(torch.nn.Linear(5, 5).to(dtype=torch.float))
        self.fc3.qconfig = default_qconfig
        self.sub2.qconfig = default_qconfig

    def forward(self, x):
        x = self.sub1(x)
        x = self.sub2(x)
        x = self.fc3(x)
        return x

class AnnotatedCustomConfigNestedModel(torch.nn.Module):
    def __init__(self):
        super().__init__()
        self.sub1 = LinearReluModel()
        self.sub2 = TwoLayerLinearModel()
        self.fc3 = QuantWrapper(torch.nn.Linear(5, 5).to(dtype=torch.float))
        self.fc3.qconfig = default_qconfig
        self.sub2.qconfig = default_qconfig

        custom_options = {
            'dtype': torch.quint8,
            'qscheme': torch.per_tensor_affine
        }
        custom_qconfig = QConfig(activation=default_observer.with_args(**custom_options),
                                 weight=default_weight_observer)
        self.sub2.fc1.qconfig = custom_qconfig

        self.sub2.fc1 = QuantWrapper(self.sub2.fc1)
        self.sub2.fc2 = QuantWrapper(self.sub2.fc2)

    def forward(self, x):
        x = self.sub1(x)
        x = self.sub2(x)
        x = self.fc3(x)
        return x

class QuantSubModel(torch.nn.Module):
    def __init__(self):
        super().__init__()
        self.sub1 = LinearReluModel()
        self.sub2 = QuantWrapper(TwoLayerLinearModel())
        self.sub2.qconfig = default_qconfig
        self.fc3 = torch.nn.Linear(5, 5).to(dtype=torch.float)
        self.fc3.qconfig = default_qconfig

    def forward(self, x):
        x = self.sub1(x)
        x = self.sub2(x)
        x = self.fc3(x)
        return x

class InnerModule(torch.nn.Module):
    def __init__(self):
        super().__init__()
        self.fc1 = torch.nn.Linear(5, 8).to(dtype=torch.float)
        self.relu1 = torch.nn.ReLU()
        self.fc2 = torch.nn.Linear(8, 5).to(dtype=torch.float)
        self.relu2 = torch.nn.ReLU()

    def forward(self, x):
        return self.relu2(self.fc2(self.relu1(self.fc1(x))))

    def fuse_modules(self):
        fusable_layers = []
        named_children = list(self.named_children())
        for idx, (current_name, layer) in enumerate(named_children):
            if isinstance(layer, torch.nn.Linear):
                if idx >= len(named_children) - 1:
                    break
                if isinstance(named_children[idx + 1][1], torch.nn.ReLU):
                    fusable_layers.append([current_name,
                                           named_children[idx + 1][0]])
        torch.quantization.fuse_modules(self, fusable_layers, inplace=True)

class FunctionalLinear(torch.nn.Module):
    def __init__(self):
        super().__init__()
        self.weight = torch.rand((5, 5))
        self.bias = torch.zeros(5)

    def forward(self, x):
        return F.linear(x, self.weight, self.bias)

class SingleLayerFunctionalLinearModel(torch.nn.Module):
    def __init__(self):
        super().__init__()
        self.linear1 = FunctionalLinear()

    def forward(self, x):
        x = self.linear1(x)
        return x

class TwoLayerFunctionalLinearModel(torch.nn.Module):
    def __init__(self):
        super().__init__()
        self.linear1 = FunctionalLinear()
        self.linear2 = FunctionalLinear()

    def forward(self, x):
        x = self.linear1(x)
        x = self.linear2(x)
        return x

class FunctionalLinearAddModel(torch.nn.Module):
    def __init__(self):
        super().__init__()
        self.linear1 = FunctionalLinear()
        self.linear2 = FunctionalLinear()

    def forward(self, x):
        x = self.linear1(x)
        x = torch.add(x, 5)
        x = self.linear2(x)
        return x

class FunctionalLinearReluModel(nn.Module):
    def __init__(self):
        super().__init__()
        self.linear = FunctionalLinear()

    def forward(self, x):
        x = self.linear(x)
        x = F.relu(x)
        return x

class FunctionalLinearReluLinearModel(nn.Module):
    def __init__(self):
        super().__init__()
        self.linear1 = FunctionalLinear()
        self.relu = nn.ReLU()
        self.linear2 = FunctionalLinear()

    def forward(self, x):
        x = self.linear1(x)
        x = self.relu(x)
        x = self.linear2(x)
        return x

class FunctionalConv2d(torch.nn.Module):
    def __init__(self):
        super().__init__()
        self.weight = torch.rand(3, 3, 3, 3)
        self.bias = torch.rand(3)
        self.stride = (1, 1)
        self.padding = (0, 0)
        self.dilation = (1, 1)
        self.groups = 1

    def forward(self, x):
        return F.conv2d(x, self.weight, self.bias, self.stride, self.padding, self.dilation, self.groups)

class SingleLayerFunctionalConvModel(torch.nn.Module):
    def __init__(self):
        super().__init__()
        self.conv1 = FunctionalConv2d()

    def forward(self, x):
        x = self.conv1(x)
        return x

class TwoLayerFunctionalConvModel(torch.nn.Module):
    def __init__(self):
        super().__init__()
        self.conv1 = FunctionalConv2d()
        self.conv2 = FunctionalConv2d()

    def forward(self, x):
        x = self.conv1(x)
        x = self.conv2(x)
        return x

class FunctionalConvReluModel(nn.Module):
    def __init__(self):
        super().__init__()
        self.conv = FunctionalConv2d()

    def forward(self, x):
        x = self.conv(x)
        x = F.relu(x)
        return x

class FunctionalConvReluConvModel(nn.Module):
    def __init__(self):
        super().__init__()
        self.conv1 = FunctionalConv2d()
        self.relu = nn.ReLU()
        self.conv2 = FunctionalConv2d()

    def forward(self, x):
        x = self.conv1(x)
        x = self.relu(x)
        x = self.conv2(x)
        return x

class SkipQuantModel(torch.nn.Module):
    r"""We can skip quantization by explicitly
    setting qconfig of a submodule to None
    """
    def __init__(self):
        super().__init__()
        self.sub = InnerModule()
        self.fc = torch.nn.Linear(5, 5).to(dtype=torch.float)

    def forward(self, x):
        return self.fc(self.sub(x))

    def fuse_modules(self):
        self.sub.fuse_modules()

class AnnotatedSkipQuantModel(torch.nn.Module):
    r"""We can skip quantization by explicitly
    setting qconfig of a submodule to None
    """
    def __init__(self, qengine):
        super().__init__()
        self.qconfig = torch.quantization.get_default_qconfig(qengine)
        self.sub = QuantWrapper(InnerModule())
        self.fc = torch.nn.Linear(5, 5).to(dtype=torch.float)
        # don't quantize this fc
        self.fc.qconfig = None

    def forward(self, x):
        return self.fc(self.sub(x))

    def fuse_modules(self):
        self.sub.module.fuse_modules()

class QuantStubModel(torch.nn.Module):
    r"""A Module with manually inserted `QuantStub` and `DeQuantStub`
    """
    def __init__(self):
        super().__init__()
        self.qconfig = torch.quantization.get_default_qconfig("qnnpack")
        self.quant = QuantStub()
        self.dequant = DeQuantStub()
        self.fc = torch.nn.Linear(5, 5).to(dtype=torch.float)

    def forward(self, x):
        x = self.quant(x)
        x = self.fc(x)
        return self.dequant(x)

class ManualLinearQATModel(torch.nn.Module):
    r"""A Module with manually inserted `QuantStub` and `DeQuantStub`
    """
    def __init__(self, qengine):
        super().__init__()
        self.qconfig = torch.quantization.get_default_qat_qconfig(qengine)
        self.quant = QuantStub()
        self.dequant = DeQuantStub()
        self.fc1 = torch.nn.Linear(5, 1).to(dtype=torch.float)
        self.fc2 = torch.nn.Linear(1, 10).to(dtype=torch.float)

    def forward(self, x):
        x = self.quant(x)
        x = self.fc1(x)
        x = self.fc2(x)
        return self.dequant(x)

class ManualConvLinearQATModel(torch.nn.Module):
    r"""A module with manually inserted `QuantStub` and `DeQuantStub`
    and contains both linear and conv modules
    """
    def __init__(self):
        super().__init__()
        self.qconfig = torch.quantization.get_default_qat_qconfig("qnnpack")
        self.quant = QuantStub()
        self.dequant = DeQuantStub()
        self.conv = torch.nn.Conv2d(3, 1, kernel_size=3).to(dtype=torch.float)
        self.fc1 = torch.nn.Linear(64, 10).to(dtype=torch.float)
        self.fc2 = torch.nn.Linear(10, 10).to(dtype=torch.float)

    def forward(self, x):
        x = self.quant(x)
        x = self.conv(x)
        x = x.view(-1, 64).contiguous()
        x = self.fc1(x)
        x = self.fc2(x)
        return self.dequant(x)

class ManualEmbeddingBagLinear(nn.Module):
    def __init__(self):
        super(ManualEmbeddingBagLinear, self).__init__()
        self.emb = nn.EmbeddingBag(num_embeddings=10, embedding_dim=12, mode='sum')
        self.emb.qconfig = default_embedding_qat_qconfig
        self.quant = QuantStub()
        self.dequant = DeQuantStub()
        self.linear = nn.Linear(12, 1).to(dtype=torch.float)
        self.qconfig = get_default_qat_qconfig("qnnpack")

    def forward(self, input: torch.Tensor, offsets: Optional[torch.Tensor] = None,
                per_sample_weights: Optional[torch.Tensor] = None):
        x = self.emb(input, offsets, per_sample_weights)
        x = self.quant(x)
        x = self.linear(x)
        return self.dequant(x)

<<<<<<< HEAD
class DeFusedEmbeddingBag(nn.Module):
    r"""A module to simulate QAT embedding bag, using separate embedding
    and bagging op, similar to described in EmbeddingBag documentation.

    https://pytorch.org/docs/stable/generated/torch.nn.EmbeddingBag.html
    """
    def __init__(self) -> None:
        super().__init__()
        self.emb = nn.Embedding(num_embeddings=10, embedding_dim=12)
        self.emb.qconfig = default_embedding_qat_qconfig
        self.bagging_op = torch.sum

    def forward(self, input: torch.Tensor) -> torch.Tensor:
        return self.bagging_op(self.emb(input), dim=1)

=======
>>>>>>> 9d6825d5
class SubModelForFusion(nn.Module):
    def __init__(self):
        super().__init__()
        self.conv = nn.Conv2d(2, 2, 1, bias=None).to(dtype=torch.float)
        self.bn = nn.BatchNorm2d(2).to(dtype=torch.float)

    def forward(self, x):
        x = self.conv(x)
        x = self.bn(x)
        return x


class SubModelWithoutFusion(nn.Module):
    def __init__(self):
        super().__init__()
        self.conv = nn.Conv2d(2, 2, 1, bias=None).to(dtype=torch.float)
        self.relu = nn.ReLU(inplace=False).to(dtype=torch.float)

    def forward(self, x):
        return self.relu(self.conv(x))

class ModelForFusion(nn.Module):
    def __init__(self, qconfig):
        super().__init__()
        self.conv1 = nn.Conv2d(3, 2, 1, bias=None).to(dtype=torch.float)
        self.bn1 = nn.BatchNorm2d(2).to(dtype=torch.float)
        self.relu1 = nn.ReLU(inplace=True).to(dtype=torch.float)
        self.sub1 = SubModelForFusion()
        self.sub2 = SubModelWithoutFusion()
        self.fc = nn.Linear(36, 10).to(dtype=torch.float)
        self.quant = QuantStub()
        self.dequant = DeQuantStub()
        self.qconfig = qconfig
        self.conv2 = nn.Conv3d(3, 2, (1, 1, 1), bias=None).to(dtype=torch.float)
        self.relu2 = nn.ReLU(inplace=False).to(dtype=torch.float)
        self.bn2 = nn.BatchNorm3d(2).to(dtype=torch.float)
        self.relu3 = nn.ReLU(inplace=True).to(dtype=torch.float)
        self.conv3 = nn.Conv1d(3, 3, 2).to(dtype=torch.float)
        self.bn3 = nn.BatchNorm1d(3).to(dtype=torch.float)
        self.relu4 = nn.ReLU(inplace=True).to(dtype=torch.float)
        # don't quantize sub2
        self.sub2.qconfig = None
        self.fc.qconfig = None

    def forward(self, x):
        x = x.squeeze(2)
        x = self.quant(x)
        x = self.conv3(x)
        x = self.bn3(x)
        x = self.relu4(x)
        x = x.unsqueeze(2)
        y = x.unsqueeze(2)
        x = self.conv1(x)
        x = self.bn1(x)
        x = self.relu1(x)
        x = self.sub1(x)
        x = self.dequant(x)
        x = self.sub2(x)
        x = x.view(-1, 36).contiguous()
        x = self.fc(x)
        y = self.conv2(y)
        y = self.relu2(y)
        y = self.bn2(y)
        y = self.relu3(y)
        y = self.dequant(y)
        return x

class ConvBNReLU(nn.Sequential):
    def __init__(self):
        super().__init__(
            nn.Conv2d(3, 3, 1, 1, bias=False),
            nn.BatchNorm2d(3),
            nn.ReLU(inplace=False)
        )

class ModelWithSequentialFusion(nn.Module):
    def __init__(self):
        super().__init__()
        self.conv1 = nn.Conv2d(3, 3, 1)
        self.relu1 = nn.ReLU(inplace=False)
        layers = []
        for i in range(3):
            layers.append(ConvBNReLU())
        self.features = nn.Sequential(*layers)
        head = [nn.Linear(300, 10), nn.ReLU(inplace=False)]
        self.classifier = nn.Sequential(*head)
        self.seq = nn.Sequential()
        self.quant = QuantStub()
        self.dequant = DeQuantStub()

    def forward(self, x):
        x = self.quant(x)
        x = self.conv1(x)
        x = self.relu1(x)
        x = self.features(x)
        x = torch.reshape(x, (-1, 3 * 10 * 10))
        x = self.classifier(x)
        x = self.seq(x)
        x = self.dequant(x)
        return x

class ModelForFusionWithBias(nn.Module):
    def __init__(self):
        super().__init__()
        self.conv1 = nn.Conv2d(3, 2, 5, bias=True).to(dtype=torch.float)
        self.bn1 = nn.BatchNorm2d(2).to(dtype=torch.float)
        self.relu1 = nn.ReLU(inplace=True).to(dtype=torch.float)
        self.conv2 = nn.Conv2d(2, 2, 1, bias=True).to(dtype=torch.float)
        self.bn2 = nn.BatchNorm2d(2).to(dtype=torch.float)
        self.quant = QuantStub()
        self.dequant = DeQuantStub()

    def forward(self, x):
        x = self.quant(x)
        x = self.conv1(x)
        x = self.bn1(x)
        x = self.relu1(x)
        x = self.conv2(x)
        x = self.bn2(x)
        x = self.dequant(x)
        return x

class ModelForLinearBNFusion(nn.Module):
    def __init__(self):
        super().__init__()
        self.fc = nn.Linear(20, 10)
        self.bn = nn.BatchNorm1d(10)
        nn.init.uniform_(self.bn.weight)
        nn.init.uniform_(self.bn.bias)

    def forward(self, x):
        return self.bn(self.fc(x))

class DummyObserver(torch.nn.Module):
    def calculate_qparams(self):
        return 1.0, 0

    def forward(self, x):
        return x


class ModelWithFunctionals(torch.nn.Module):
    def __init__(self):
        super().__init__()
        self.mycat = nnq.FloatFunctional()
        self.myadd = nnq.FloatFunctional()
        self.myadd_relu = nnq.FloatFunctional()
        # Tracing doesnt work yet for c10 ops with scalar inputs
        # https://github.com/pytorch/pytorch/issues/27097
        # self.my_scalar_add = nnq.FloatFunctional()
        # self.my_scalar_mul = nnq.FloatFunctional()

    def forward(self, x):
        y = self.mycat.cat([x, x, x])
        z = self.myadd.add(y, y)
        w = self.myadd_relu.add_relu(z, z)
        # Tracing doesnt work yet for c10 ops with scalar inputs
        # https://github.com/pytorch/pytorch/issues/27097
        # w = self.my_scalar_add.add_scalar(w, -0.5)
        # w = self.my_scalar_mul.mul_scalar(w, 0.5)
        return w


class ResNetBase(torch.nn.Module):
    def __init__(self):
        super().__init__()
        norm_layer = nn.BatchNorm2d
        inplanes = 3
        self.conv1 = nn.Conv2d(inplanes, inplanes, (1, 1), bias=False)
        self.bn1 = norm_layer(inplanes)
        self.relu1 = nn.ReLU()
        self.relu2 = nn.ReLU()
        self.downsample = torch.nn.Identity()
        self.myop = nn.quantized.FloatFunctional()
        self.avgpool = nn.AdaptiveAvgPool2d((1, 1))
        self.fc = torch.nn.Linear(inplanes, 1)

    def forward(self, x):
        out = self.conv1(x)
        out = self.bn1(out)
        out = self.relu1(out)
        identity = self.downsample(x)
        out = self.myop.add(out, identity)
        out = self.relu2(out)
        out = self.avgpool(out)
        out = torch.flatten(out, 1)
        out = self.fc(out)
        return out

    def fuse_model(self):
        torch.quantization.fuse_modules(self, [['conv1', 'bn1', 'relu1']], inplace=True)

class ModelMultipleOps(torch.nn.Module):
    def __init__(self):
        super().__init__()
        norm_layer = nn.BatchNorm2d
        inplanes = 3
        self.conv1 = nn.Conv2d(inplanes, inplanes, (1, 1), bias=False)
        self.conv2 = nn.Conv2d(inplanes, inplanes, (1, 1), bias=False)
        self.bn1 = norm_layer(inplanes)
        self.relu1 = nn.ReLU()
        self.relu2 = nn.ReLU()
        self.downsample = torch.nn.Identity()
        self.skip_add = nn.quantized.FloatFunctional()
        self.cat = nn.quantized.FloatFunctional()
        self.avgpool = nn.AdaptiveAvgPool2d((4, 4))
        self.fc = nn.Linear(12, 6)

    def forward(self, x):
        out = self.conv1(x)
        out = self.bn1(out)
        out = self.relu1(out)
        identity = self.downsample(x)
        out = self.skip_add.add(out, identity)
        out = self.relu2(out)
        out = self.avgpool(out)
        out = self.conv2(out)
        out = torch.nn.functional.max_pool2d(out, 2, 2)
        out = self.cat.cat([out, out])
        out = out.reshape(-1, 3 * 2 * 2)
        out = self.fc(out)
        return out

# Model to ensure consistency of fake quant with true quant
# Average pooling and mean operations are not modelled
# accurately with fake-quant so this model does not
# contain those operations
class ModelMultipleOpsNoAvgPool(torch.nn.Module):
    def __init__(self):
        super().__init__()
        norm_layer = nn.BatchNorm2d
        inplanes = 3
        self.conv1 = nn.Conv2d(inplanes, inplanes, (1, 1), bias=False)
        self.conv2 = nn.Conv2d(inplanes, inplanes, (1, 1), bias=False)
        self.bn1 = norm_layer(inplanes)
        self.relu1 = nn.ReLU()
        self.relu2 = nn.ReLU()
        self.skip_add = nn.quantized.FloatFunctional()
        self.cat = nn.quantized.FloatFunctional()
        self.maxpool = nn.MaxPool2d((4, 4))
        self.fc = nn.Linear(12, 6)

    def forward(self, x):
        out = self.conv1(x)
        out = self.bn1(out)
        out = self.relu1(out)
        skip = self.conv2(x)
        out = self.skip_add.add(out, skip)
        out = self.relu2(out)
        out = self.maxpool(out)
        out = self.conv2(out)
        out = torch.nn.functional.max_pool2d(out, 2, 2)
        out = self.cat.cat([out, out])
        out = out.reshape(-1, 3 * 2 * 2)
        out = self.fc(out)
        return out

class EmbeddingBagModule(torch.nn.Module):
    def __init__(self):
        super().__init__()
        self.emb = torch.nn.EmbeddingBag(num_embeddings=10, embedding_dim=12,
                                         include_last_offset=True, scale_grad_by_freq=False, mode='sum')

    def forward(self, indices, offsets, per_sample_weights):
        return self.emb(indices, offsets, per_sample_weights)

class EmbeddingModule(torch.nn.Module):
    def __init__(self):
        super().__init__()
        self.emb = torch.nn.Embedding(num_embeddings=10, embedding_dim=12)

    def forward(self, indices):
        return self.emb(indices)

class EmbeddingWithStaticLinear(torch.nn.Module):
    def __init__(self):
        super().__init__()
        self.emb = torch.nn.EmbeddingBag(num_embeddings=10, embedding_dim=12)
        self.fc = torch.nn.Linear(4, 2)
        self.emb.qconfig = float_qparams_weight_only_qconfig
        self.qconfig = default_qconfig
        self.quant = QuantStub()
        self.dequant = DeQuantStub()

    def forward(self, indices, offsets, linear_in):
        emb = self.emb(indices, offsets)
        q_x = self.quant(linear_in)
        fc = self.fc(q_x)
        fc = self.dequant(fc)
        features = torch.cat([fc] + [emb], dim=1)
        return features

class DenseTopMLP(nn.Module):

    def __init__(self, dense_dim, dense_out, embedding_dim, top_out_in, top_out_out) -> None:
        super(DenseTopMLP, self).__init__()

        self.dense_mlp = nn.Sequential(
            nn.Linear(dense_dim, dense_out),
        )
        self.top_mlp = nn.Sequential(
            nn.Linear(dense_out + embedding_dim, top_out_in),
            nn.Linear(top_out_in, top_out_out),
        )

    def forward(
        self,
        sparse_feature: torch.Tensor,
        dense: torch.Tensor,
    ) -> torch.Tensor:
        dense_feature = self.dense_mlp(dense)
        features = torch.cat([dense_feature] + [sparse_feature], dim=1)

        out = self.top_mlp(features)
        return out

# thin wrapper around embedding bag, because tracing inside nn.Embedding
# bag is not supported at the moment and this is top level
class EmbBagWrapper(nn.Module):
    def __init__(self, num_embeddings, embedding_dim):
        super().__init__()
        self.emb_bag = nn.EmbeddingBag(num_embeddings, embedding_dim, mode='sum')

    def forward(self, indices, offsets):
        return self.emb_bag(indices, offsets)

class SparseNNModel(nn.Module):
    _NUM_EMBEDDINGS = 10
    _EMBEDDING_DIM = 5
    _DENSE_DIM = 4
    _DENSE_OUTPUT = 2
    _TOP_OUT_IN = 2
    _TOP_OUT_OUT = 2
    _TOP_MLP_DIM = 1

    def __init__(self) -> None:
        super(SparseNNModel, self).__init__()

        self.model_sparse = EmbBagWrapper(self._NUM_EMBEDDINGS, self._EMBEDDING_DIM)
        self.dense_top = DenseTopMLP(
            self._DENSE_DIM, self._DENSE_OUTPUT, self._EMBEDDING_DIM, self._TOP_OUT_IN,
            self._TOP_OUT_OUT)

    def forward(
        self,
        sparse_indices: torch.Tensor,
        sparse_offsets: torch.Tensor,
        dense: torch.Tensor,
    ) -> torch.Tensor:

        sparse_feature = self.model_sparse(sparse_indices, sparse_offsets)
        out = self.dense_top(sparse_feature, dense)

        return out<|MERGE_RESOLUTION|>--- conflicted
+++ resolved
@@ -1676,7 +1676,6 @@
         x = self.fc1(x)
         x = self.fc2(x)
         return self.dequant(x)
-
 class ManualEmbeddingBagLinear(nn.Module):
     def __init__(self):
         super(ManualEmbeddingBagLinear, self).__init__()
@@ -1694,7 +1693,6 @@
         x = self.linear(x)
         return self.dequant(x)
 
-<<<<<<< HEAD
 class DeFusedEmbeddingBag(nn.Module):
     r"""A module to simulate QAT embedding bag, using separate embedding
     and bagging op, similar to described in EmbeddingBag documentation.
@@ -1710,8 +1708,6 @@
     def forward(self, input: torch.Tensor) -> torch.Tensor:
         return self.bagging_op(self.emb(input), dim=1)
 
-=======
->>>>>>> 9d6825d5
 class SubModelForFusion(nn.Module):
     def __init__(self):
         super().__init__()
