#pragma once
#include <typeinfo>
<<<<<<< HEAD
=======
#include <stdint.h>
>>>>>>> 7a3bb0dc

namespace torch {
namespace jit {
// instructs look like:
// op_code X, N
// meaning of X, N depend on the op:
// O - index into operator table
// R - index into register table
// I - literal integer
// C - index into constant table
// P - jump offset relative to beginning of current instruction
// F - index into function table
// T - index into the type table, used for guard instructions
// S - index into object slots

#define FORALL_OPCODES(_)                                                   \
  _(OP, "O") /* invoke operator X */                                        \
  _(LOAD, "R") /* push a value from a register X */                         \
  _(MOVE, "R") /* push a value from register X, clearing the register */    \
  _(STOREN, "RI") /* store N values to registers [X, X+N) */                \
  _(STORE, "R") /* store 1 value to registers X */                          \
  _(DROP, "") /* drop 1 value from the top of the stack */                  \
  _(DROPR, "R") /* clear register X */                                      \
  _(LOADC, "C") /* push the constant X */                                   \
  _(JF, "P") /* pop the top of the stack, if false, branch to P */          \
  _(JMP, "P") /* unconditional branch to X */                               \
  _(LOOP, "PI") /* perform a loop, X is where to branch if cond is false */ \
  _(RET, "") /* exit execution */                                           \
  _(WAIT, "") /* wait for a future to be complete */                        \
  _(CALL, "F") /* call function X */                                        \
  _(GUARD, "T") /* check guard against type_table, true if passes */        \
  _(TAIL_CALL, "F") /* replace current frame with function F */             \
  _(GET_ATTR, "S") /* get attribute from slot X in an Object */

enum OperatorCode : uint8_t {
#define DEFINE_OP(op, _) op,
  FORALL_OPCODES(DEFINE_OP)
#undef DEFINE_OP
};

struct Instruction {
  OperatorCode op;
  uint8_t padding; // currently unused
  uint16_t N;
  int32_t X;
  // TODO: check for overflow
  Instruction(OperatorCode op, int32_t X, uint16_t N)
      : op(op), padding(0), N(N), X(X) {}
};
}
}<|MERGE_RESOLUTION|>--- conflicted
+++ resolved
@@ -1,9 +1,6 @@
 #pragma once
 #include <typeinfo>
-<<<<<<< HEAD
-=======
 #include <stdint.h>
->>>>>>> 7a3bb0dc
 
 namespace torch {
 namespace jit {
